<<<<<<< HEAD
# raft 22.04.00 (Date TBD)

Please see https://github.com/rapidsai/raft/releases/tag/v22.04.00a for the latest changes to this development branch.

# raft 22.02.00 (Date TBD)
=======
# raft 22.02.00 (2 Feb 2022)
>>>>>>> fd0336a0

## 🚨 Breaking Changes

- Simplify raft component CMake logic, and allow compilation without FAISS ([#428](https://github.com/rapidsai/raft/pull/428)) [@robertmaynard](https://github.com/robertmaynard)
- One cudaStream_t instance per raft::handle_t ([#291](https://github.com/rapidsai/raft/pull/291)) [@divyegala](https://github.com/divyegala)

## 🐛 Bug Fixes

- Removing extra logging from faiss mr ([#463](https://github.com/rapidsai/raft/pull/463)) [@cjnolet](https://github.com/cjnolet)
- Pin `dask` &amp; `distributed` versions ([#455](https://github.com/rapidsai/raft/pull/455)) [@galipremsagar](https://github.com/galipremsagar)
- Replace RMM CUDA Python bindings with those provided  by CUDA-Python ([#451](https://github.com/rapidsai/raft/pull/451)) [@shwina](https://github.com/shwina)
- Fix comms memory leak ([#436](https://github.com/rapidsai/raft/pull/436)) [@seunghwak](https://github.com/seunghwak)
- Fix C++ doxygen documentation ([#426](https://github.com/rapidsai/raft/pull/426)) [@achirkin](https://github.com/achirkin)
- Fix clang-format style errors ([#425](https://github.com/rapidsai/raft/pull/425)) [@achirkin](https://github.com/achirkin)
- Fix using incorrect macro RAFT_CHECK_CUDA in place of RAFT_CUDA_TRY ([#415](https://github.com/rapidsai/raft/pull/415)) [@achirkin](https://github.com/achirkin)
- Fix CUDA_CHECK_NO_THROW compatibility define ([#414](https://github.com/rapidsai/raft/pull/414)) [@zbjornson](https://github.com/zbjornson)
- Disabling fused l2 knn from bfknn ([#407](https://github.com/rapidsai/raft/pull/407)) [@cjnolet](https://github.com/cjnolet)
- Disabling expanded fused l2 knn to unblock cuml CI ([#404](https://github.com/rapidsai/raft/pull/404)) [@cjnolet](https://github.com/cjnolet)
- Reverting default knn distance to L2Unexpanded for now. ([#403](https://github.com/rapidsai/raft/pull/403)) [@cjnolet](https://github.com/cjnolet)

## 📖 Documentation

- README and build fixes before release ([#459](https://github.com/rapidsai/raft/pull/459)) [@cjnolet](https://github.com/cjnolet)
- Updates to Python and C++ Docs ([#442](https://github.com/rapidsai/raft/pull/442)) [@cjnolet](https://github.com/cjnolet)

## 🚀 New Features

- error macros: determining buffer size instead of fixed 2048 chars ([#420](https://github.com/rapidsai/raft/pull/420)) [@MatthiasKohl](https://github.com/MatthiasKohl)
- NVTX range helpers ([#416](https://github.com/rapidsai/raft/pull/416)) [@achirkin](https://github.com/achirkin)

## 🛠️ Improvements

- Splitting fused l2 knn specializations ([#461](https://github.com/rapidsai/raft/pull/461)) [@cjnolet](https://github.com/cjnolet)
- Update cuCollection git tag ([#447](https://github.com/rapidsai/raft/pull/447)) [@seunghwak](https://github.com/seunghwak)
- Remove libcudacxx patch needed for nvcc 11.4 ([#446](https://github.com/rapidsai/raft/pull/446)) [@robertmaynard](https://github.com/robertmaynard)
- Unpin `dask` and `distributed` ([#440](https://github.com/rapidsai/raft/pull/440)) [@galipremsagar](https://github.com/galipremsagar)
- Public apis for remainder of matrix and stats ([#438](https://github.com/rapidsai/raft/pull/438)) [@divyegala](https://github.com/divyegala)
- Fix bug in producer-consumer buffer exchange which occurs in UMAP test on GV100 ([#429](https://github.com/rapidsai/raft/pull/429)) [@mdoijade](https://github.com/mdoijade)
- Simplify raft component CMake logic, and allow compilation without FAISS ([#428](https://github.com/rapidsai/raft/pull/428)) [@robertmaynard](https://github.com/robertmaynard)
- Update ucx-py version on release using rvc ([#422](https://github.com/rapidsai/raft/pull/422)) [@Ethyling](https://github.com/Ethyling)
- Disabling fused l2 knn again. Not sure how this got added back. ([#421](https://github.com/rapidsai/raft/pull/421)) [@cjnolet](https://github.com/cjnolet)
- Adding no throw macro variants ([#417](https://github.com/rapidsai/raft/pull/417)) [@cjnolet](https://github.com/cjnolet)
- Remove `IncludeCategories` from `.clang-format` ([#412](https://github.com/rapidsai/raft/pull/412)) [@codereport](https://github.com/codereport)
- fix nan issues in L2 expanded sqrt KNN distances ([#411](https://github.com/rapidsai/raft/pull/411)) [@mdoijade](https://github.com/mdoijade)
- Consistent renaming of CHECK_CUDA and *_TRY macros ([#410](https://github.com/rapidsai/raft/pull/410)) [@cjnolet](https://github.com/cjnolet)
- Faster matrix-vector-ops ([#401](https://github.com/rapidsai/raft/pull/401)) [@achirkin](https://github.com/achirkin)
- Adding dev conda environment files. ([#397](https://github.com/rapidsai/raft/pull/397)) [@cjnolet](https://github.com/cjnolet)
- Update to UCX-Py 0.24 ([#392](https://github.com/rapidsai/raft/pull/392)) [@pentschev](https://github.com/pentschev)
- Branch 21.12 merge 22.02 ([#386](https://github.com/rapidsai/raft/pull/386)) [@cjnolet](https://github.com/cjnolet)
- Hiding implementation details for sparse API ([#381](https://github.com/rapidsai/raft/pull/381)) [@cjnolet](https://github.com/cjnolet)
- Adding distance specializations ([#376](https://github.com/rapidsai/raft/pull/376)) [@cjnolet](https://github.com/cjnolet)
- Use FAISS with RMM ([#363](https://github.com/rapidsai/raft/pull/363)) [@viclafargue](https://github.com/viclafargue)
- Add Fused L2 Expanded KNN kernel ([#339](https://github.com/rapidsai/raft/pull/339)) [@mdoijade](https://github.com/mdoijade)
- Update `.clang-format` to be consistent with all other RAPIDS repos ([#300](https://github.com/rapidsai/raft/pull/300)) [@codereport](https://github.com/codereport)
- One cudaStream_t instance per raft::handle_t ([#291](https://github.com/rapidsai/raft/pull/291)) [@divyegala](https://github.com/divyegala)

# raft 21.12.00 (9 Dec 2021)
## 🚨 Breaking Changes

- Use 64 bit CuSolver API for Eigen decomposition ([#349](https://github.com/rapidsai/raft/pull/349)) [@lowener](https://github.com/lowener)

## 🐛 Bug Fixes

- Fixing bad host-&gt;device copy ([#375](https://github.com/rapidsai/raft/pull/375)) [@cjnolet](https://github.com/cjnolet)
- Fix coalesced access checks in matrix_vector_op ([#372](https://github.com/rapidsai/raft/pull/372)) [@achirkin](https://github.com/achirkin)
- Port libcudacxx patch from cudf ([#370](https://github.com/rapidsai/raft/pull/370)) [@dantegd](https://github.com/dantegd)
- Fixing overflow in expanded distances ([#365](https://github.com/rapidsai/raft/pull/365)) [@cjnolet](https://github.com/cjnolet)

## 📖 Documentation

- Getting doxygen to run ([#371](https://github.com/rapidsai/raft/pull/371)) [@cjnolet](https://github.com/cjnolet)

## 🛠️ Improvements

- Upgrade `clang` to `11.1.0` ([#394](https://github.com/rapidsai/raft/pull/394)) [@galipremsagar](https://github.com/galipremsagar)
- Fix Changelog Merge Conflicts for `branch-21.12` ([#390](https://github.com/rapidsai/raft/pull/390)) [@ajschmidt8](https://github.com/ajschmidt8)
- Pin max `dask` &amp; `distributed` ([#388](https://github.com/rapidsai/raft/pull/388)) [@galipremsagar](https://github.com/galipremsagar)
- Removing conflict w/ CUDA_CHECK ([#378](https://github.com/rapidsai/raft/pull/378)) [@cjnolet](https://github.com/cjnolet)
- Update RAFT test directory ([#359](https://github.com/rapidsai/raft/pull/359)) [@viclafargue](https://github.com/viclafargue)
- Update to UCX-Py 0.23 ([#358](https://github.com/rapidsai/raft/pull/358)) [@pentschev](https://github.com/pentschev)
- Hiding implementation details for random, stats, and matrix ([#356](https://github.com/rapidsai/raft/pull/356)) [@divyegala](https://github.com/divyegala)
- README updates ([#351](https://github.com/rapidsai/raft/pull/351)) [@cjnolet](https://github.com/cjnolet)
- Use 64 bit CuSolver API for Eigen decomposition ([#349](https://github.com/rapidsai/raft/pull/349)) [@lowener](https://github.com/lowener)
- Hiding implementation details for distance primitives (dense + sparse) ([#344](https://github.com/rapidsai/raft/pull/344)) [@cjnolet](https://github.com/cjnolet)
- Unpin `dask` &amp; `distributed` in CI ([#338](https://github.com/rapidsai/raft/pull/338)) [@galipremsagar](https://github.com/galipremsagar)

# raft 21.10.00 (7 Oct 2021)

## 🚨 Breaking Changes

- Miscellaneous tech debts/cleanups ([#286](https://github.com/rapidsai/raft/pull/286)) [@viclafargue](https://github.com/viclafargue)

## 🐛 Bug Fixes

- Accounting for rmm::cuda_stream_pool not having a constructor for 0 streams ([#329](https://github.com/rapidsai/raft/pull/329)) [@divyegala](https://github.com/divyegala)
- Fix wrong lda parameter in gemv ([#327](https://github.com/rapidsai/raft/pull/327)) [@achirkin](https://github.com/achirkin)
- Fix `matrixVectorOp` to verify promoted pointer type is still aligned to vectorized load boundary ([#325](https://github.com/rapidsai/raft/pull/325)) [@viclafargue](https://github.com/viclafargue)
- Pin rmm to branch-21.10 and remove warnings from kmeans.hpp ([#322](https://github.com/rapidsai/raft/pull/322)) [@dantegd](https://github.com/dantegd)
- Temporarily pin RMM while refactor removes deprecated calls ([#315](https://github.com/rapidsai/raft/pull/315)) [@dantegd](https://github.com/dantegd)
- Fix more warnings ([#311](https://github.com/rapidsai/raft/pull/311)) [@harrism](https://github.com/harrism)

## 📖 Documentation

- Fix build doc ([#316](https://github.com/rapidsai/raft/pull/316)) [@lowener](https://github.com/lowener)

## 🚀 New Features

- Add Hamming, Jensen-Shannon, KL-Divergence, Russell rao and Correlation distance metrics support ([#306](https://github.com/rapidsai/raft/pull/306)) [@mdoijade](https://github.com/mdoijade)

## 🛠️ Improvements

- Pin max `dask` and `distributed` versions to `2021.09.1` ([#334](https://github.com/rapidsai/raft/pull/334)) [@galipremsagar](https://github.com/galipremsagar)
- Make sure we keep the rapids-cmake and raft cal version in sync ([#331](https://github.com/rapidsai/raft/pull/331)) [@robertmaynard](https://github.com/robertmaynard)
- Add broadcast with const input iterator ([#328](https://github.com/rapidsai/raft/pull/328)) [@seunghwak](https://github.com/seunghwak)
- Fused L2 (unexpanded) kNN kernel for NN &lt;= 64, without using temporary gmem to store intermediate distances ([#324](https://github.com/rapidsai/raft/pull/324)) [@mdoijade](https://github.com/mdoijade)
- Update with rapids cmake new features ([#320](https://github.com/rapidsai/raft/pull/320)) [@robertmaynard](https://github.com/robertmaynard)
- Update to UCX-Py 0.22 ([#319](https://github.com/rapidsai/raft/pull/319)) [@pentschev](https://github.com/pentschev)
- Fix Forward-Merge Conflicts ([#318](https://github.com/rapidsai/raft/pull/318)) [@ajschmidt8](https://github.com/ajschmidt8)
- Enable CUDA device code warnings as errors ([#307](https://github.com/rapidsai/raft/pull/307)) [@harrism](https://github.com/harrism)
- Remove max version pin for dask &amp; distributed on development branch ([#303](https://github.com/rapidsai/raft/pull/303)) [@galipremsagar](https://github.com/galipremsagar)
- Warnings are errors ([#299](https://github.com/rapidsai/raft/pull/299)) [@harrism](https://github.com/harrism)
- Use the new RAPIDS.cmake to fetch rapids-cmake ([#298](https://github.com/rapidsai/raft/pull/298)) [@robertmaynard](https://github.com/robertmaynard)
- ENH Replace gpuci_conda_retry with gpuci_mamba_retry ([#295](https://github.com/rapidsai/raft/pull/295)) [@dillon-cullinan](https://github.com/dillon-cullinan)
- Miscellaneous tech debts/cleanups ([#286](https://github.com/rapidsai/raft/pull/286)) [@viclafargue](https://github.com/viclafargue)
- Random Ball Cover Algorithm for 2D Haversine/Euclidean ([#213](https://github.com/rapidsai/raft/pull/213)) [@cjnolet](https://github.com/cjnolet)

# raft 21.08.00 (4 Aug 2021)

## 🚨 Breaking Changes

- expose epsilon parameter to allow precision to to be specified ([#275](https://github.com/rapidsai/raft/pull/275)) [@ChuckHastings](https://github.com/ChuckHastings)

## 🐛 Bug Fixes

- Fix support for different input and output types in linalg::reduce ([#296](https://github.com/rapidsai/raft/pull/296)) [@Nyrio](https://github.com/Nyrio)
- Const raft handle in sparse bfknn ([#280](https://github.com/rapidsai/raft/pull/280)) [@cjnolet](https://github.com/cjnolet)
- Add `cuco::cuco` to list of linked libraries ([#279](https://github.com/rapidsai/raft/pull/279)) [@trxcllnt](https://github.com/trxcllnt)
- Use nested include in destination of install headers to avoid docker permission issues ([#263](https://github.com/rapidsai/raft/pull/263)) [@dantegd](https://github.com/dantegd)
- Update UCX-Py version to 0.21 ([#255](https://github.com/rapidsai/raft/pull/255)) [@pentschev](https://github.com/pentschev)
- Fix mst knn test build failure due to RMM device_buffer change ([#253](https://github.com/rapidsai/raft/pull/253)) [@mdoijade](https://github.com/mdoijade)

## 🚀 New Features

- Add chebyshev, canberra, minkowksi and hellinger distance metrics ([#276](https://github.com/rapidsai/raft/pull/276)) [@mdoijade](https://github.com/mdoijade)
- Move FAISS ANN wrappers to RAFT ([#265](https://github.com/rapidsai/raft/pull/265)) [@cjnolet](https://github.com/cjnolet)
- Remaining sparse semiring distances ([#261](https://github.com/rapidsai/raft/pull/261)) [@cjnolet](https://github.com/cjnolet)
- removing divye from codeowners ([#257](https://github.com/rapidsai/raft/pull/257)) [@divyegala](https://github.com/divyegala)

## 🛠️ Improvements

- Pinning cuco to a specific commit hash for release ([#304](https://github.com/rapidsai/raft/pull/304)) [@rlratzel](https://github.com/rlratzel)
- Pin max `dask` &amp; `distributed` versions ([#301](https://github.com/rapidsai/raft/pull/301)) [@galipremsagar](https://github.com/galipremsagar)
- Overlap epilog compute with ldg of next grid stride in pairwise distance &amp; fusedL2NN kernels ([#292](https://github.com/rapidsai/raft/pull/292)) [@mdoijade](https://github.com/mdoijade)
- Always add faiss library alias if it&#39;s missing ([#287](https://github.com/rapidsai/raft/pull/287)) [@trxcllnt](https://github.com/trxcllnt)
- Use `NVIDIA/cuCollections` repo again ([#284](https://github.com/rapidsai/raft/pull/284)) [@trxcllnt](https://github.com/trxcllnt)
- Use the 21.08 branch of rapids-cmake as rmm requires it ([#278](https://github.com/rapidsai/raft/pull/278)) [@robertmaynard](https://github.com/robertmaynard)
- expose epsilon parameter to allow precision to to be specified ([#275](https://github.com/rapidsai/raft/pull/275)) [@ChuckHastings](https://github.com/ChuckHastings)
- Fix `21.08` forward-merge conflicts ([#274](https://github.com/rapidsai/raft/pull/274)) [@ajschmidt8](https://github.com/ajschmidt8)
- Add lds and sts inline ptx instructions to force vector instruction generation ([#273](https://github.com/rapidsai/raft/pull/273)) [@mdoijade](https://github.com/mdoijade)
- Move ANN to RAFT (additional updates) ([#270](https://github.com/rapidsai/raft/pull/270)) [@cjnolet](https://github.com/cjnolet)
- Sparse semirings cleanup + hash table &amp; batching strategies ([#269](https://github.com/rapidsai/raft/pull/269)) [@divyegala](https://github.com/divyegala)
- Revert &quot;pin dask versions in CI ([#260)&quot; (#264](https://github.com/rapidsai/raft/pull/260)&quot; (#264)) [@ajschmidt8](https://github.com/ajschmidt8)
- Pass stream to device_scalar::value() calls. ([#259](https://github.com/rapidsai/raft/pull/259)) [@harrism](https://github.com/harrism)
- Update get_rmm.cmake to better support CalVer ([#258](https://github.com/rapidsai/raft/pull/258)) [@harrism](https://github.com/harrism)
- Add Grid stride pairwise dist and fused L2 NN kernels ([#250](https://github.com/rapidsai/raft/pull/250)) [@mdoijade](https://github.com/mdoijade)
- Fix merge conflicts ([#236](https://github.com/rapidsai/raft/pull/236)) [@ajschmidt8](https://github.com/ajschmidt8)

# raft 21.06.00 (9 Jun 2021)

## 🐛 Bug Fixes

- Update UCX-Py version to 0.20 ([#254](https://github.com/rapidsai/raft/pull/254)) [@pentschev](https://github.com/pentschev)
- cuco git tag update (again) ([#248](https://github.com/rapidsai/raft/pull/248)) [@seunghwak](https://github.com/seunghwak)
- Revert PR #232 for 21.06 release ([#246](https://github.com/rapidsai/raft/pull/246)) [@dantegd](https://github.com/dantegd)
- Python comms to hold onto server endpoints ([#241](https://github.com/rapidsai/raft/pull/241)) [@cjnolet](https://github.com/cjnolet)
- Fix Thrust 1.12 compile errors ([#231](https://github.com/rapidsai/raft/pull/231)) [@trxcllnt](https://github.com/trxcllnt)
- Make sure we use CalVer when checking out rapids-cmake ([#230](https://github.com/rapidsai/raft/pull/230)) [@robertmaynard](https://github.com/robertmaynard)
- Loss of Precision in MST weight alteration ([#223](https://github.com/rapidsai/raft/pull/223)) [@divyegala](https://github.com/divyegala)

## 🛠️ Improvements

- cuco git tag update ([#243](https://github.com/rapidsai/raft/pull/243)) [@seunghwak](https://github.com/seunghwak)
- Update `CHANGELOG.md` links for calver ([#233](https://github.com/rapidsai/raft/pull/233)) [@ajschmidt8](https://github.com/ajschmidt8)
- Add Grid stride pairwise dist and fused L2 NN kernels ([#232](https://github.com/rapidsai/raft/pull/232)) [@mdoijade](https://github.com/mdoijade)
- Updates to enable HDBSCAN ([#208](https://github.com/rapidsai/raft/pull/208)) [@cjnolet](https://github.com/cjnolet)

# raft 0.19.0 (21 Apr 2021)

## 🐛 Bug Fixes

- Exposing spectral random seed property ([#193](https://github.com//rapidsai/raft/pull/193)) [@cjnolet](https://github.com/cjnolet)
- Fix pointer arithmetic in spmv smem kernel ([#183](https://github.com//rapidsai/raft/pull/183)) [@lowener](https://github.com/lowener)
- Modify default value for rowMajorIndex and rowMajorQuery in bf-knn ([#173](https://github.com//rapidsai/raft/pull/173)) [@viclafargue](https://github.com/viclafargue)
- Remove setCudaMallocWarning() call for libfaiss[@v1.7.0 ([#167](https://github.com//rapidsai/raft/pull/167)) @trxcllnt](https://github.com/v1.7.0 ([#167](https://github.com//rapidsai/raft/pull/167)) @trxcllnt)
- Add const to KNN handle ([#157](https://github.com//rapidsai/raft/pull/157)) [@hlinsen](https://github.com/hlinsen)

## 🚀 New Features

- Moving optimized L2 1-nearest neighbors implementation from cuml ([#158](https://github.com//rapidsai/raft/pull/158)) [@cjnolet](https://github.com/cjnolet)

## 🛠️ Improvements

- Fixing codeowners ([#194](https://github.com//rapidsai/raft/pull/194)) [@cjnolet](https://github.com/cjnolet)
- Adjust Hellinger pairwise distance to vaoid NaNs ([#189](https://github.com//rapidsai/raft/pull/189)) [@lowener](https://github.com/lowener)
- Add column major input support in contractions_nt kernels with new kernel policy for it ([#188](https://github.com//rapidsai/raft/pull/188)) [@mdoijade](https://github.com/mdoijade)
- Dice formula correction ([#186](https://github.com//rapidsai/raft/pull/186)) [@lowener](https://github.com/lowener)
- Scaling knn graph fix connectivities algorithm ([#181](https://github.com//rapidsai/raft/pull/181)) [@cjnolet](https://github.com/cjnolet)
- Fixing RAFT CI &amp; a few small updates for SLHC Python wrapper ([#178](https://github.com//rapidsai/raft/pull/178)) [@cjnolet](https://github.com/cjnolet)
- Add Precomputed to the DistanceType enum (for cuML DBSCAN) ([#177](https://github.com//rapidsai/raft/pull/177)) [@Nyrio](https://github.com/Nyrio)
- Enable matrix::copyRows for row major input ([#176](https://github.com//rapidsai/raft/pull/176)) [@tfeher](https://github.com/tfeher)
- Add Dice distance to distancetype enum ([#174](https://github.com//rapidsai/raft/pull/174)) [@lowener](https://github.com/lowener)
- Porting over recent updates to distance prim from cuml ([#172](https://github.com//rapidsai/raft/pull/172)) [@cjnolet](https://github.com/cjnolet)
- Update KNN ([#171](https://github.com//rapidsai/raft/pull/171)) [@viclafargue](https://github.com/viclafargue)
- Adding translations parameter to brute_force_knn ([#170](https://github.com//rapidsai/raft/pull/170)) [@viclafargue](https://github.com/viclafargue)
- Update Changelog Link ([#169](https://github.com//rapidsai/raft/pull/169)) [@ajschmidt8](https://github.com/ajschmidt8)
- Map operation ([#168](https://github.com//rapidsai/raft/pull/168)) [@viclafargue](https://github.com/viclafargue)
- Updating sparse prims based on recent changes ([#166](https://github.com//rapidsai/raft/pull/166)) [@cjnolet](https://github.com/cjnolet)
- Prepare Changelog for Automation ([#164](https://github.com//rapidsai/raft/pull/164)) [@ajschmidt8](https://github.com/ajschmidt8)
- Update 0.18 changelog entry ([#163](https://github.com//rapidsai/raft/pull/163)) [@ajschmidt8](https://github.com/ajschmidt8)
- MST symmetric/non-symmetric output for SLHC ([#162](https://github.com//rapidsai/raft/pull/162)) [@divyegala](https://github.com/divyegala)
- Pass pre-computed colors to MST ([#154](https://github.com//rapidsai/raft/pull/154)) [@divyegala](https://github.com/divyegala)
- Streams upgrade in RAFT handle (RMM backend + create handle from parent&#39;s pool) ([#148](https://github.com//rapidsai/raft/pull/148)) [@afender](https://github.com/afender)
- Merge branch-0.18 into 0.19 ([#146](https://github.com//rapidsai/raft/pull/146)) [@dantegd](https://github.com/dantegd)
- Add device_send, device_recv, device_sendrecv, device_multicast_sendrecv ([#144](https://github.com//rapidsai/raft/pull/144)) [@seunghwak](https://github.com/seunghwak)
- Adding SLHC prims. ([#140](https://github.com//rapidsai/raft/pull/140)) [@cjnolet](https://github.com/cjnolet)
- Moving cuml sparse prims to raft ([#139](https://github.com//rapidsai/raft/pull/139)) [@cjnolet](https://github.com/cjnolet)

# raft 0.18.0 (24 Feb 2021)

## Breaking Changes 🚨

- Make NCCL root initialization configurable. (#120) @drobison00

## Bug Fixes 🐛

- Add idx_t template parameter to matrix helper routines (#131) @tfeher
- Eliminate CUDA 10.2 as valid for large svd solving (#129) @wphicks
- Update check to allow svd solver on CUDA&gt;=10.2 (#125) @wphicks
- Updating gpu build.sh and debugging threads CI issue (#123) @dantegd

## New Features 🚀

- Adding additional distances (#116) @cjnolet

## Improvements 🛠️

- Update stale GHA with exemptions &amp; new labels (#152) @mike-wendt
- Add GHA to mark issues/prs as stale/rotten (#150) @Ethyling
- Prepare Changelog for Automation (#135) @ajschmidt8
- Adding Jensen-Shannon and BrayCurtis to DistanceType for Nearest Neighbors (#132) @lowener
- Add brute force KNN (#126) @hlinsen
- Make NCCL root initialization configurable. (#120) @drobison00
- Auto-label PRs based on their content (#117) @jolorunyomi
- Add gather &amp; gatherv to raft::comms::comms_t (#114) @seunghwak
- Adding canberra and chebyshev to distance types (#99) @cjnolet
- Gpuciscripts clean and update (#92) @msadang

# RAFT 0.17.0 (10 Dec 2020)

## New Features
- PR #65: Adding cuml prims that break circular dependency between cuml and cumlprims projects
- PR #101: MST core solver
- PR #93: Incorporate Date/Nagi implementation of Hungarian Algorithm
- PR #94: Allow generic reductions for the map then reduce op
- PR #95: Cholesky rank one update prim

## Improvements
- PR #108: Remove unused old-gpubuild.sh
- PR #73: Move DistanceType enum from cuML to RAFT
- pr #92: Cleanup gpuCI scripts
- PR #98: Adding InnerProduct to DistanceType
- PR #103: Epsilon parameter for Cholesky rank one update
- PR #100: Add divyegala as codeowner
- PR #111: Cleanup gpuCI scripts
- PR #120: Update NCCL init process to support root node placement.

## Bug Fixes
- PR #106: Specify dependency branches to avoid pip resolver failure
- PR #77: Fixing CUB include for CUDA < 11
- PR #86: Missing headers for newly moved prims
- PR #102: Check alignment before binaryOp dispatch
- PR #104: Fix update-version.sh
- PR #109: Fixing Incorrect Deallocation Size and Count Bugs

# RAFT 0.16.0 (Date TBD)

## New Features

- PR #63: Adding MPI comms implementation
- PR #70: Adding CUB to RAFT cmake

## Improvements
- PR #59: Adding csrgemm2 to cusparse_wrappers.h
- PR #61: Add cusparsecsr2dense to cusparse_wrappers.h
- PR #62: Adding `get_device_allocator` to `handle.pxd`
- PR #67: Remove dependence on run-time type info

## Bug Fixes
- PR #56: Fix compiler warnings.
- PR #64: Remove `cublas_try` from `cusolver_wrappers.h`
- PR #66: Fixing typo `get_stream` to `getStream` in `handle.pyx`
- PR #68: Change the type of recvcounts & displs in allgatherv from size_t[] to size_t* and int[] to size_t*, respectively.
- PR #69: Updates for RMM being header only
- PR #74: Fix std_comms::comm_split bug
- PR #79: remove debug print statements
- PR #81: temporarily expose internal NCCL communicator

# RAFT 0.15.0 (Date TBD)

## New Features
- PR #12: Spectral clustering.
- PR #7: Migrating cuml comms -> raft comms_t
- PR #18: Adding commsplit to cuml communicator
- PR #15: add exception based error handling macros
- PR #29: Add ceildiv functionality
- PR #44: Add get_subcomm and set_subcomm to handle_t

## Improvements
- PR #13: Add RMM_INCLUDE and RMM_LIBRARY options to allow linking to non-conda RMM
- PR #22: Preserve order in comms workers for rank initialization
- PR #38: Remove #include <cudar_utils.h> from `raft/mr/`
- PR #39: Adding a virtual destructor to `raft::handle_t` and `raft::comms::comms_t`
- PR #37: Clean-up CUDA related utilities
- PR #41: Upgrade to `cusparseSpMV()`, alg selection, and rectangular matrices.
- PR #45: Add Ampere target to cuda11 cmake
- PR #47: Use gtest conda package in CMake/build.sh by default

## Bug Fixes
- PR #17: Make destructor inline to avoid redeclaration error
- PR #25: Fix bug in handle_t::get_internal_streams
- PR #26: Fix bug in RAFT_EXPECTS (add parentheses surrounding cond)
- PR #34: Fix issue with incorrect docker image being used in local build script
- PR #35: Remove #include <nccl.h> from `raft/error.hpp`
- PR #40: Preemptively fixed future CUDA 11 related errors.
- PR #43: Fixed CUDA version selection mechanism for SpMV.
- PR #46: Fix for cpp file extension issue (nvcc-enforced).
- PR #48: Fix gtest target names in cmake build gtest option.
- PR #49: Skip raft comms test if raft module doesn't exist

# RAFT 0.14.0 (Date TBD)

## New Features
- Initial RAFT version
- PR #3: defining raft::handle_t, device_buffer, host_buffer, allocator classes

## Bug Fixes
- PR #5: Small build.sh fixes<|MERGE_RESOLUTION|>--- conflicted
+++ resolved
@@ -1,12 +1,8 @@
-<<<<<<< HEAD
 # raft 22.04.00 (Date TBD)
 
 Please see https://github.com/rapidsai/raft/releases/tag/v22.04.00a for the latest changes to this development branch.
 
-# raft 22.02.00 (Date TBD)
-=======
 # raft 22.02.00 (2 Feb 2022)
->>>>>>> fd0336a0
 
 ## 🚨 Breaking Changes
 
@@ -64,6 +60,7 @@
 - One cudaStream_t instance per raft::handle_t ([#291](https://github.com/rapidsai/raft/pull/291)) [@divyegala](https://github.com/divyegala)
 
 # raft 21.12.00 (9 Dec 2021)
+
 ## 🚨 Breaking Changes
 
 - Use 64 bit CuSolver API for Eigen decomposition ([#349](https://github.com/rapidsai/raft/pull/349)) [@lowener](https://github.com/lowener)
