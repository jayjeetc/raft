<<<<<<< HEAD
# raft 22.02.00 (Date TBD)

Please see https://github.com/rapidsai/raft/releases/tag/v22.02.00a for the latest changes to this development branch.

# raft 21.12.00 (Date TBD)
=======
# raft 21.12.00 (9 Dec 2021)
>>>>>>> 084297fb

## 🚨 Breaking Changes

- Use 64 bit CuSolver API for Eigen decomposition ([#349](https://github.com/rapidsai/raft/pull/349)) [@lowener](https://github.com/lowener)

## 🐛 Bug Fixes

- Fixing bad host-&gt;device copy ([#375](https://github.com/rapidsai/raft/pull/375)) [@cjnolet](https://github.com/cjnolet)
- Fix coalesced access checks in matrix_vector_op ([#372](https://github.com/rapidsai/raft/pull/372)) [@achirkin](https://github.com/achirkin)
- Port libcudacxx patch from cudf ([#370](https://github.com/rapidsai/raft/pull/370)) [@dantegd](https://github.com/dantegd)
- Fixing overflow in expanded distances ([#365](https://github.com/rapidsai/raft/pull/365)) [@cjnolet](https://github.com/cjnolet)

## 📖 Documentation

- Getting doxygen to run ([#371](https://github.com/rapidsai/raft/pull/371)) [@cjnolet](https://github.com/cjnolet)

## 🛠️ Improvements

- Upgrade `clang` to `11.1.0` ([#394](https://github.com/rapidsai/raft/pull/394)) [@galipremsagar](https://github.com/galipremsagar)
- Fix Changelog Merge Conflicts for `branch-21.12` ([#390](https://github.com/rapidsai/raft/pull/390)) [@ajschmidt8](https://github.com/ajschmidt8)
- Pin max `dask` &amp; `distributed` ([#388](https://github.com/rapidsai/raft/pull/388)) [@galipremsagar](https://github.com/galipremsagar)
- Removing conflict w/ CUDA_CHECK ([#378](https://github.com/rapidsai/raft/pull/378)) [@cjnolet](https://github.com/cjnolet)
- Update RAFT test directory ([#359](https://github.com/rapidsai/raft/pull/359)) [@viclafargue](https://github.com/viclafargue)
- Update to UCX-Py 0.23 ([#358](https://github.com/rapidsai/raft/pull/358)) [@pentschev](https://github.com/pentschev)
- Hiding implementation details for random, stats, and matrix ([#356](https://github.com/rapidsai/raft/pull/356)) [@divyegala](https://github.com/divyegala)
- README updates ([#351](https://github.com/rapidsai/raft/pull/351)) [@cjnolet](https://github.com/cjnolet)
- Use 64 bit CuSolver API for Eigen decomposition ([#349](https://github.com/rapidsai/raft/pull/349)) [@lowener](https://github.com/lowener)
- Hiding implementation details for distance primitives (dense + sparse) ([#344](https://github.com/rapidsai/raft/pull/344)) [@cjnolet](https://github.com/cjnolet)
- Unpin `dask` &amp; `distributed` in CI ([#338](https://github.com/rapidsai/raft/pull/338)) [@galipremsagar](https://github.com/galipremsagar)

# raft 21.10.00 (7 Oct 2021)

## 🚨 Breaking Changes

- Miscellaneous tech debts/cleanups ([#286](https://github.com/rapidsai/raft/pull/286)) [@viclafargue](https://github.com/viclafargue)

## 🐛 Bug Fixes

- Accounting for rmm::cuda_stream_pool not having a constructor for 0 streams ([#329](https://github.com/rapidsai/raft/pull/329)) [@divyegala](https://github.com/divyegala)
- Fix wrong lda parameter in gemv ([#327](https://github.com/rapidsai/raft/pull/327)) [@achirkin](https://github.com/achirkin)
- Fix `matrixVectorOp` to verify promoted pointer type is still aligned to vectorized load boundary ([#325](https://github.com/rapidsai/raft/pull/325)) [@viclafargue](https://github.com/viclafargue)
- Pin rmm to branch-21.10 and remove warnings from kmeans.hpp ([#322](https://github.com/rapidsai/raft/pull/322)) [@dantegd](https://github.com/dantegd)
- Temporarily pin RMM while refactor removes deprecated calls ([#315](https://github.com/rapidsai/raft/pull/315)) [@dantegd](https://github.com/dantegd)
- Fix more warnings ([#311](https://github.com/rapidsai/raft/pull/311)) [@harrism](https://github.com/harrism)

## 📖 Documentation

- Fix build doc ([#316](https://github.com/rapidsai/raft/pull/316)) [@lowener](https://github.com/lowener)

## 🚀 New Features

- Add Hamming, Jensen-Shannon, KL-Divergence, Russell rao and Correlation distance metrics support ([#306](https://github.com/rapidsai/raft/pull/306)) [@mdoijade](https://github.com/mdoijade)

## 🛠️ Improvements

- Pin max `dask` and `distributed` versions to `2021.09.1` ([#334](https://github.com/rapidsai/raft/pull/334)) [@galipremsagar](https://github.com/galipremsagar)
- Make sure we keep the rapids-cmake and raft cal version in sync ([#331](https://github.com/rapidsai/raft/pull/331)) [@robertmaynard](https://github.com/robertmaynard)
- Add broadcast with const input iterator ([#328](https://github.com/rapidsai/raft/pull/328)) [@seunghwak](https://github.com/seunghwak)
- Fused L2 (unexpanded) kNN kernel for NN &lt;= 64, without using temporary gmem to store intermediate distances ([#324](https://github.com/rapidsai/raft/pull/324)) [@mdoijade](https://github.com/mdoijade)
- Update with rapids cmake new features ([#320](https://github.com/rapidsai/raft/pull/320)) [@robertmaynard](https://github.com/robertmaynard)
- Update to UCX-Py 0.22 ([#319](https://github.com/rapidsai/raft/pull/319)) [@pentschev](https://github.com/pentschev)
- Fix Forward-Merge Conflicts ([#318](https://github.com/rapidsai/raft/pull/318)) [@ajschmidt8](https://github.com/ajschmidt8)
- Enable CUDA device code warnings as errors ([#307](https://github.com/rapidsai/raft/pull/307)) [@harrism](https://github.com/harrism)
- Remove max version pin for dask &amp; distributed on development branch ([#303](https://github.com/rapidsai/raft/pull/303)) [@galipremsagar](https://github.com/galipremsagar)
- Warnings are errors ([#299](https://github.com/rapidsai/raft/pull/299)) [@harrism](https://github.com/harrism)
- Use the new RAPIDS.cmake to fetch rapids-cmake ([#298](https://github.com/rapidsai/raft/pull/298)) [@robertmaynard](https://github.com/robertmaynard)
- ENH Replace gpuci_conda_retry with gpuci_mamba_retry ([#295](https://github.com/rapidsai/raft/pull/295)) [@dillon-cullinan](https://github.com/dillon-cullinan)
- Miscellaneous tech debts/cleanups ([#286](https://github.com/rapidsai/raft/pull/286)) [@viclafargue](https://github.com/viclafargue)
- Random Ball Cover Algorithm for 2D Haversine/Euclidean ([#213](https://github.com/rapidsai/raft/pull/213)) [@cjnolet](https://github.com/cjnolet)

# raft 21.08.00 (4 Aug 2021)

## 🚨 Breaking Changes

- expose epsilon parameter to allow precision to to be specified ([#275](https://github.com/rapidsai/raft/pull/275)) [@ChuckHastings](https://github.com/ChuckHastings)

## 🐛 Bug Fixes

- Fix support for different input and output types in linalg::reduce ([#296](https://github.com/rapidsai/raft/pull/296)) [@Nyrio](https://github.com/Nyrio)
- Const raft handle in sparse bfknn ([#280](https://github.com/rapidsai/raft/pull/280)) [@cjnolet](https://github.com/cjnolet)
- Add `cuco::cuco` to list of linked libraries ([#279](https://github.com/rapidsai/raft/pull/279)) [@trxcllnt](https://github.com/trxcllnt)
- Use nested include in destination of install headers to avoid docker permission issues ([#263](https://github.com/rapidsai/raft/pull/263)) [@dantegd](https://github.com/dantegd)
- Update UCX-Py version to 0.21 ([#255](https://github.com/rapidsai/raft/pull/255)) [@pentschev](https://github.com/pentschev)
- Fix mst knn test build failure due to RMM device_buffer change ([#253](https://github.com/rapidsai/raft/pull/253)) [@mdoijade](https://github.com/mdoijade)

## 🚀 New Features

- Add chebyshev, canberra, minkowksi and hellinger distance metrics ([#276](https://github.com/rapidsai/raft/pull/276)) [@mdoijade](https://github.com/mdoijade)
- Move FAISS ANN wrappers to RAFT ([#265](https://github.com/rapidsai/raft/pull/265)) [@cjnolet](https://github.com/cjnolet)
- Remaining sparse semiring distances ([#261](https://github.com/rapidsai/raft/pull/261)) [@cjnolet](https://github.com/cjnolet)
- removing divye from codeowners ([#257](https://github.com/rapidsai/raft/pull/257)) [@divyegala](https://github.com/divyegala)

## 🛠️ Improvements

- Pinning cuco to a specific commit hash for release ([#304](https://github.com/rapidsai/raft/pull/304)) [@rlratzel](https://github.com/rlratzel)
- Pin max `dask` &amp; `distributed` versions ([#301](https://github.com/rapidsai/raft/pull/301)) [@galipremsagar](https://github.com/galipremsagar)
- Overlap epilog compute with ldg of next grid stride in pairwise distance &amp; fusedL2NN kernels ([#292](https://github.com/rapidsai/raft/pull/292)) [@mdoijade](https://github.com/mdoijade)
- Always add faiss library alias if it&#39;s missing ([#287](https://github.com/rapidsai/raft/pull/287)) [@trxcllnt](https://github.com/trxcllnt)
- Use `NVIDIA/cuCollections` repo again ([#284](https://github.com/rapidsai/raft/pull/284)) [@trxcllnt](https://github.com/trxcllnt)
- Use the 21.08 branch of rapids-cmake as rmm requires it ([#278](https://github.com/rapidsai/raft/pull/278)) [@robertmaynard](https://github.com/robertmaynard)
- expose epsilon parameter to allow precision to to be specified ([#275](https://github.com/rapidsai/raft/pull/275)) [@ChuckHastings](https://github.com/ChuckHastings)
- Fix `21.08` forward-merge conflicts ([#274](https://github.com/rapidsai/raft/pull/274)) [@ajschmidt8](https://github.com/ajschmidt8)
- Add lds and sts inline ptx instructions to force vector instruction generation ([#273](https://github.com/rapidsai/raft/pull/273)) [@mdoijade](https://github.com/mdoijade)
- Move ANN to RAFT (additional updates) ([#270](https://github.com/rapidsai/raft/pull/270)) [@cjnolet](https://github.com/cjnolet)
- Sparse semirings cleanup + hash table &amp; batching strategies ([#269](https://github.com/rapidsai/raft/pull/269)) [@divyegala](https://github.com/divyegala)
- Revert &quot;pin dask versions in CI ([#260)&quot; (#264](https://github.com/rapidsai/raft/pull/260)&quot; (#264)) [@ajschmidt8](https://github.com/ajschmidt8)
- Pass stream to device_scalar::value() calls. ([#259](https://github.com/rapidsai/raft/pull/259)) [@harrism](https://github.com/harrism)
- Update get_rmm.cmake to better support CalVer ([#258](https://github.com/rapidsai/raft/pull/258)) [@harrism](https://github.com/harrism)
- Add Grid stride pairwise dist and fused L2 NN kernels ([#250](https://github.com/rapidsai/raft/pull/250)) [@mdoijade](https://github.com/mdoijade)
- Fix merge conflicts ([#236](https://github.com/rapidsai/raft/pull/236)) [@ajschmidt8](https://github.com/ajschmidt8)

# raft 21.06.00 (9 Jun 2021)

## 🐛 Bug Fixes

- Update UCX-Py version to 0.20 ([#254](https://github.com/rapidsai/raft/pull/254)) [@pentschev](https://github.com/pentschev)
- cuco git tag update (again) ([#248](https://github.com/rapidsai/raft/pull/248)) [@seunghwak](https://github.com/seunghwak)
- Revert PR #232 for 21.06 release ([#246](https://github.com/rapidsai/raft/pull/246)) [@dantegd](https://github.com/dantegd)
- Python comms to hold onto server endpoints ([#241](https://github.com/rapidsai/raft/pull/241)) [@cjnolet](https://github.com/cjnolet)
- Fix Thrust 1.12 compile errors ([#231](https://github.com/rapidsai/raft/pull/231)) [@trxcllnt](https://github.com/trxcllnt)
- Make sure we use CalVer when checking out rapids-cmake ([#230](https://github.com/rapidsai/raft/pull/230)) [@robertmaynard](https://github.com/robertmaynard)
- Loss of Precision in MST weight alteration ([#223](https://github.com/rapidsai/raft/pull/223)) [@divyegala](https://github.com/divyegala)

## 🛠️ Improvements

- cuco git tag update ([#243](https://github.com/rapidsai/raft/pull/243)) [@seunghwak](https://github.com/seunghwak)
- Update `CHANGELOG.md` links for calver ([#233](https://github.com/rapidsai/raft/pull/233)) [@ajschmidt8](https://github.com/ajschmidt8)
- Add Grid stride pairwise dist and fused L2 NN kernels ([#232](https://github.com/rapidsai/raft/pull/232)) [@mdoijade](https://github.com/mdoijade)
- Updates to enable HDBSCAN ([#208](https://github.com/rapidsai/raft/pull/208)) [@cjnolet](https://github.com/cjnolet)

# raft 0.19.0 (21 Apr 2021)

## 🐛 Bug Fixes

- Exposing spectral random seed property ([#193](https://github.com//rapidsai/raft/pull/193)) [@cjnolet](https://github.com/cjnolet)
- Fix pointer arithmetic in spmv smem kernel ([#183](https://github.com//rapidsai/raft/pull/183)) [@lowener](https://github.com/lowener)
- Modify default value for rowMajorIndex and rowMajorQuery in bf-knn ([#173](https://github.com//rapidsai/raft/pull/173)) [@viclafargue](https://github.com/viclafargue)
- Remove setCudaMallocWarning() call for libfaiss[@v1.7.0 ([#167](https://github.com//rapidsai/raft/pull/167)) @trxcllnt](https://github.com/v1.7.0 ([#167](https://github.com//rapidsai/raft/pull/167)) @trxcllnt)
- Add const to KNN handle ([#157](https://github.com//rapidsai/raft/pull/157)) [@hlinsen](https://github.com/hlinsen)

## 🚀 New Features

- Moving optimized L2 1-nearest neighbors implementation from cuml ([#158](https://github.com//rapidsai/raft/pull/158)) [@cjnolet](https://github.com/cjnolet)

## 🛠️ Improvements

- Fixing codeowners ([#194](https://github.com//rapidsai/raft/pull/194)) [@cjnolet](https://github.com/cjnolet)
- Adjust Hellinger pairwise distance to vaoid NaNs ([#189](https://github.com//rapidsai/raft/pull/189)) [@lowener](https://github.com/lowener)
- Add column major input support in contractions_nt kernels with new kernel policy for it ([#188](https://github.com//rapidsai/raft/pull/188)) [@mdoijade](https://github.com/mdoijade)
- Dice formula correction ([#186](https://github.com//rapidsai/raft/pull/186)) [@lowener](https://github.com/lowener)
- Scaling knn graph fix connectivities algorithm ([#181](https://github.com//rapidsai/raft/pull/181)) [@cjnolet](https://github.com/cjnolet)
- Fixing RAFT CI &amp; a few small updates for SLHC Python wrapper ([#178](https://github.com//rapidsai/raft/pull/178)) [@cjnolet](https://github.com/cjnolet)
- Add Precomputed to the DistanceType enum (for cuML DBSCAN) ([#177](https://github.com//rapidsai/raft/pull/177)) [@Nyrio](https://github.com/Nyrio)
- Enable matrix::copyRows for row major input ([#176](https://github.com//rapidsai/raft/pull/176)) [@tfeher](https://github.com/tfeher)
- Add Dice distance to distancetype enum ([#174](https://github.com//rapidsai/raft/pull/174)) [@lowener](https://github.com/lowener)
- Porting over recent updates to distance prim from cuml ([#172](https://github.com//rapidsai/raft/pull/172)) [@cjnolet](https://github.com/cjnolet)
- Update KNN ([#171](https://github.com//rapidsai/raft/pull/171)) [@viclafargue](https://github.com/viclafargue)
- Adding translations parameter to brute_force_knn ([#170](https://github.com//rapidsai/raft/pull/170)) [@viclafargue](https://github.com/viclafargue)
- Update Changelog Link ([#169](https://github.com//rapidsai/raft/pull/169)) [@ajschmidt8](https://github.com/ajschmidt8)
- Map operation ([#168](https://github.com//rapidsai/raft/pull/168)) [@viclafargue](https://github.com/viclafargue)
- Updating sparse prims based on recent changes ([#166](https://github.com//rapidsai/raft/pull/166)) [@cjnolet](https://github.com/cjnolet)
- Prepare Changelog for Automation ([#164](https://github.com//rapidsai/raft/pull/164)) [@ajschmidt8](https://github.com/ajschmidt8)
- Update 0.18 changelog entry ([#163](https://github.com//rapidsai/raft/pull/163)) [@ajschmidt8](https://github.com/ajschmidt8)
- MST symmetric/non-symmetric output for SLHC ([#162](https://github.com//rapidsai/raft/pull/162)) [@divyegala](https://github.com/divyegala)
- Pass pre-computed colors to MST ([#154](https://github.com//rapidsai/raft/pull/154)) [@divyegala](https://github.com/divyegala)
- Streams upgrade in RAFT handle (RMM backend + create handle from parent&#39;s pool) ([#148](https://github.com//rapidsai/raft/pull/148)) [@afender](https://github.com/afender)
- Merge branch-0.18 into 0.19 ([#146](https://github.com//rapidsai/raft/pull/146)) [@dantegd](https://github.com/dantegd)
- Add device_send, device_recv, device_sendrecv, device_multicast_sendrecv ([#144](https://github.com//rapidsai/raft/pull/144)) [@seunghwak](https://github.com/seunghwak)
- Adding SLHC prims. ([#140](https://github.com//rapidsai/raft/pull/140)) [@cjnolet](https://github.com/cjnolet)
- Moving cuml sparse prims to raft ([#139](https://github.com//rapidsai/raft/pull/139)) [@cjnolet](https://github.com/cjnolet)

# raft 0.18.0 (24 Feb 2021)

## Breaking Changes 🚨

- Make NCCL root initialization configurable. (#120) @drobison00

## Bug Fixes 🐛

- Add idx_t template parameter to matrix helper routines (#131) @tfeher
- Eliminate CUDA 10.2 as valid for large svd solving (#129) @wphicks
- Update check to allow svd solver on CUDA&gt;=10.2 (#125) @wphicks
- Updating gpu build.sh and debugging threads CI issue (#123) @dantegd

## New Features 🚀

- Adding additional distances (#116) @cjnolet

## Improvements 🛠️

- Update stale GHA with exemptions &amp; new labels (#152) @mike-wendt
- Add GHA to mark issues/prs as stale/rotten (#150) @Ethyling
- Prepare Changelog for Automation (#135) @ajschmidt8
- Adding Jensen-Shannon and BrayCurtis to DistanceType for Nearest Neighbors (#132) @lowener
- Add brute force KNN (#126) @hlinsen
- Make NCCL root initialization configurable. (#120) @drobison00
- Auto-label PRs based on their content (#117) @jolorunyomi
- Add gather &amp; gatherv to raft::comms::comms_t (#114) @seunghwak
- Adding canberra and chebyshev to distance types (#99) @cjnolet
- Gpuciscripts clean and update (#92) @msadang

# RAFT 0.17.0 (10 Dec 2020)

## New Features
- PR #65: Adding cuml prims that break circular dependency between cuml and cumlprims projects
- PR #101: MST core solver
- PR #93: Incorporate Date/Nagi implementation of Hungarian Algorithm
- PR #94: Allow generic reductions for the map then reduce op
- PR #95: Cholesky rank one update prim

## Improvements
- PR #108: Remove unused old-gpubuild.sh
- PR #73: Move DistanceType enum from cuML to RAFT
- pr #92: Cleanup gpuCI scripts
- PR #98: Adding InnerProduct to DistanceType
- PR #103: Epsilon parameter for Cholesky rank one update
- PR #100: Add divyegala as codeowner
- PR #111: Cleanup gpuCI scripts
- PR #120: Update NCCL init process to support root node placement.

## Bug Fixes
- PR #106: Specify dependency branches to avoid pip resolver failure
- PR #77: Fixing CUB include for CUDA < 11
- PR #86: Missing headers for newly moved prims
- PR #102: Check alignment before binaryOp dispatch
- PR #104: Fix update-version.sh
- PR #109: Fixing Incorrect Deallocation Size and Count Bugs

# RAFT 0.16.0 (Date TBD)

## New Features

- PR #63: Adding MPI comms implementation
- PR #70: Adding CUB to RAFT cmake

## Improvements
- PR #59: Adding csrgemm2 to cusparse_wrappers.h
- PR #61: Add cusparsecsr2dense to cusparse_wrappers.h
- PR #62: Adding `get_device_allocator` to `handle.pxd`
- PR #67: Remove dependence on run-time type info

## Bug Fixes
- PR #56: Fix compiler warnings.
- PR #64: Remove `cublas_try` from `cusolver_wrappers.h`
- PR #66: Fixing typo `get_stream` to `getStream` in `handle.pyx`
- PR #68: Change the type of recvcounts & displs in allgatherv from size_t[] to size_t* and int[] to size_t*, respectively.
- PR #69: Updates for RMM being header only
- PR #74: Fix std_comms::comm_split bug
- PR #79: remove debug print statements
- PR #81: temporarily expose internal NCCL communicator

# RAFT 0.15.0 (Date TBD)

## New Features
- PR #12: Spectral clustering.
- PR #7: Migrating cuml comms -> raft comms_t
- PR #18: Adding commsplit to cuml communicator
- PR #15: add exception based error handling macros
- PR #29: Add ceildiv functionality
- PR #44: Add get_subcomm and set_subcomm to handle_t

## Improvements
- PR #13: Add RMM_INCLUDE and RMM_LIBRARY options to allow linking to non-conda RMM
- PR #22: Preserve order in comms workers for rank initialization
- PR #38: Remove #include <cudar_utils.h> from `raft/mr/`
- PR #39: Adding a virtual destructor to `raft::handle_t` and `raft::comms::comms_t`
- PR #37: Clean-up CUDA related utilities
- PR #41: Upgrade to `cusparseSpMV()`, alg selection, and rectangular matrices.
- PR #45: Add Ampere target to cuda11 cmake
- PR #47: Use gtest conda package in CMake/build.sh by default

## Bug Fixes
- PR #17: Make destructor inline to avoid redeclaration error
- PR #25: Fix bug in handle_t::get_internal_streams
- PR #26: Fix bug in RAFT_EXPECTS (add parentheses surrounding cond)
- PR #34: Fix issue with incorrect docker image being used in local build script
- PR #35: Remove #include <nccl.h> from `raft/error.hpp`
- PR #40: Preemptively fixed future CUDA 11 related errors.
- PR #43: Fixed CUDA version selection mechanism for SpMV.
- PR #46: Fix for cpp file extension issue (nvcc-enforced).
- PR #48: Fix gtest target names in cmake build gtest option.
- PR #49: Skip raft comms test if raft module doesn't exist

# RAFT 0.14.0 (Date TBD)

## New Features
- Initial RAFT version
- PR #3: defining raft::handle_t, device_buffer, host_buffer, allocator classes

## Bug Fixes
- PR #5: Small build.sh fixes<|MERGE_RESOLUTION|>--- conflicted
+++ resolved
@@ -1,12 +1,8 @@
-<<<<<<< HEAD
 # raft 22.02.00 (Date TBD)
 
 Please see https://github.com/rapidsai/raft/releases/tag/v22.02.00a for the latest changes to this development branch.
 
-# raft 21.12.00 (Date TBD)
-=======
 # raft 21.12.00 (9 Dec 2021)
->>>>>>> 084297fb
 
 ## 🚨 Breaking Changes
 
