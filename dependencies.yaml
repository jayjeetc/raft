# Dependency list for https://github.com/rapidsai/dependency-file-generator
files:
  all:
    output: conda
    matrix:
      cuda: ["11.8"]
      arch: [x86_64]
    includes:
      - build
      - build_pylibraft
      - cudatoolkit
      - develop
      - docs
      - run_raft_dask
      - run_pylibraft
      - test_python_common
      - test_pylibraft
  bench_ann:
    output: conda
    matrix:
      cuda: ["11.8"]
      arch: [x86_64]
    includes:
      - build
      - develop
      - cudatoolkit
      - nn_bench
  test_cpp:
    output: none
    includes:
      - cudatoolkit
  test_python:
    output: none
    includes:
      - cudatoolkit
      - py_version
      - test_python_common
      - test_pylibraft
  checks:
    output: none
    includes:
      - checks
      - py_version
  docs:
    output: none
    includes:
      - cudatoolkit
      - docs
      - py_version
  py_build_pylibraft:
    output: pyproject
    pyproject_dir: python/pylibraft
    extras:
      table: build-system
    includes:
      - build
      - build_pylibraft
      - build_wheels
  py_run_pylibraft:
    output: pyproject
    pyproject_dir: python/pylibraft
    extras:
      table: project
    includes:
      - run_pylibraft
  py_test_pylibraft:
    output: pyproject
    pyproject_dir: python/pylibraft
    extras:
      table: project.optional-dependencies
      key: test
    includes:
      - test_python_common
      - test_pylibraft
  py_build_raft_dask:
    output: pyproject
    pyproject_dir: python/raft-dask
    extras:
      table: build-system
    includes:
      - build
      - build_wheels
  py_run_raft_dask:
    output: pyproject
    pyproject_dir: python/raft-dask
    extras:
      table: project
    includes:
      - run_raft_dask
  py_test_raft_dask:
    output: pyproject
    pyproject_dir: python/raft-dask
    extras:
      table: project.optional-dependencies
      key: test
    includes:
      - test_python_common
channels:
  - rapidsai
  - rapidsai-nightly
  - dask/label/dev
  - conda-forge
  - nvidia
dependencies:
  build:
    common:
      - output_types: [conda, requirements, pyproject]
        packages:
          - cmake>=3.23.1,!=3.25.0
          - cython>=0.29,<0.30
          - ninja
          - scikit-build>=0.13.1
      - output_types: [conda]
        packages:
          - c-compiler
          - cxx-compiler
          - nccl>=2.9.9
    specific:
      - output_types: conda
        matrices:
          - matrix:
              arch: x86_64
            packages:
              - gcc_linux-64=11.*
              - sysroot_linux-64==2.17
          - matrix:
              arch: aarch64
            packages:
              - gcc_linux-aarch64=11.*
              - sysroot_linux-aarch64==2.17
  build_pylibraft:
    common:
      - output_types: [conda, requirements, pyproject]
        packages:
          - &cuda_python cuda-python >=11.7.1,<12.0
          - &rmm rmm==23.4.*
  checks:
    common:
      - output_types: [conda, requirements]
        packages:
          - pre-commit
  develop:
    common:
      - output_types: [conda, requirements]
        packages:
          - clang=11.1.0
      - output_types: [conda]
        packages:
          - clang-tools=11.1.0
  nn_bench:
    common:
      - output_types: [conda]
        packages:
          - hnswlib=0.7.0
          - nlohmann_json>=3.11.2
          - glog>=0.6.0
          - h5py>=3.8.0
          - libfaiss>=1.7.1
          - faiss-proc=*=cuda

  cudatoolkit:
    specific:
      - output_types: conda
        matrices:
          - matrix:
              cuda: "11.8"
            packages:
              - cudatoolkit=11.8
              - cuda-profiler-api=11.8.86
              - libcublas-dev=11.11.3.6
              - libcublas=11.11.3.6
              - libcurand-dev=10.3.0.86
              - libcurand=10.3.0.86
              - libcusolver-dev=11.4.1.48
              - libcusolver=11.4.1.48
              - libcusparse-dev=11.7.5.86
              - libcusparse=11.7.5.86
          - matrix:
              cuda: "11.5"
            packages:
              - cudatoolkit=11.5
              - cuda-profiler-api>=11.4.240,<=11.8.86 # use any `11.x` version since pkg is missing several CUDA/arch packages
              - libcublas-dev>=11.7.3.1,<=11.7.4.6
              - libcublas>=11.7.3.1,<=11.7.4.6
              - libcurand-dev>=10.2.6.48,<=10.2.7.107
              - libcurand>=10.2.6.48,<=10.2.7.107
              - libcusolver-dev>=11.2.1.48,<=11.3.2.107
              - libcusolver>=11.2.1.48,<=11.3.2.107
              - libcusparse-dev>=11.7.0.31,<=11.7.0.107
              - libcusparse>=11.7.0.31,<=11.7.0.107
          - matrix:
              cuda: "11.4"
            packages:
              - cudatoolkit=11.4
              - cuda-profiler-api>=11.4.240,<=11.8.86 # use any `11.x` version since pkg is missing several CUDA/arch packages
              - &libcublas_dev114 libcublas-dev>=11.5.2.43,<=11.6.5.2
              - &libcublas114 libcublas>=11.5.2.43,<=11.6.5.2
              - &libcurand_dev114 libcurand-dev>=10.2.5.43,<=10.2.5.120
              - &libcurand114 libcurand>=10.2.5.43,<=10.2.5.120
              - &libcusolver_dev114 libcusolver-dev>=11.2.0.43,<=11.2.0.120
              - &libcusolver114 libcusolver>=11.2.0.43,<=11.2.0.120
              - &libcusparse_dev114 libcusparse-dev>=11.6.0.43,<=11.6.0.120
              - &libcusparse114 libcusparse>=11.6.0.43,<=11.6.0.120
          - matrix:
              cuda: "11.2"
            packages:
              - cudatoolkit=11.2
              - cuda-profiler-api>=11.4.240,<=11.8.86 # use any `11.x` version since pkg is missing several CUDA/arch packages
              # The NVIDIA channel doesn't publish pkgs older than 11.4 for these libs,
              # so 11.2 uses 11.4 packages (the oldest available).
              - *libcublas_dev114
              - *libcublas114
              - *libcurand_dev114
              - *libcurand114
              - *libcusolver_dev114
              - *libcusolver114
              - *libcusparse_dev114
              - *libcusparse114
  docs:
    common:
      - output_types: [conda]
        packages:
          - breathe
          - doxygen>=1.8.20
          - graphviz
          - ipython
          - numpydoc
          - pydata-sphinx-theme
          - recommonmark
          - sphinx-copybutton
          - sphinx-markdown-tables
  build_wheels:
    common:
      - output_types: pyproject
        packages:
          - wheel
          - setuptools
  py_version:
    specific:
      - output_types: conda
        matrices:
          - matrix:
              py: "3.8"
            packages:
              - python=3.8
          - matrix:
              py: "3.9"
            packages:
              - python=3.9
          - matrix:
              py: "3.10"
            packages:
              - python=3.10
          - matrix:
            packages:
              - python>=3.8,<3.11
  run_pylibraft:
    common:
      - output_types: [conda, pyproject]
        packages:
          - &numpy numpy>=1.21
          - *cuda_python
          - *rmm
  run_raft_dask:
    common:
      - output_types: [conda, pyproject]
        packages:
          - dask>=2023.1.1
          - dask-cuda==23.4.*
          - distributed>=2023.1.1
          - joblib>=0.11
          - numba>=0.49
          - *numpy
          - ucx-py==0.31.*
      - output_types: conda
        packages:
          - ucx>=1.13.0
<<<<<<< HEAD
          - ucx-py=0.32.*
          - ucx-proc=*=gpu
          - rmm=23.06
          - libfaiss>=1.7.1=cuda*
          - faiss-proc=*=cuda
          - dask-cuda=23.06
  test_python:
=======
          - ucx-proc=*=gpu
      - output_types: pyproject
        packages:
          - pylibraft==23.4.*
  test_python_common:
>>>>>>> e963f5a6
    common:
      - output_types: [conda, requirements, pyproject]
        packages:
          - pytest
          - pytest-cov
  test_pylibraft:
    common:
      - output_types: [conda, requirements, pyproject]
        packages:
          - cupy
          - scikit-learn
          - scipy<|MERGE_RESOLUTION|>--- conflicted
+++ resolved
@@ -133,7 +133,7 @@
       - output_types: [conda, requirements, pyproject]
         packages:
           - &cuda_python cuda-python >=11.7.1,<12.0
-          - &rmm rmm==23.4.*
+          - &rmm rmm==23.6.*
   checks:
     common:
       - output_types: [conda, requirements]
@@ -266,30 +266,20 @@
       - output_types: [conda, pyproject]
         packages:
           - dask>=2023.1.1
-          - dask-cuda==23.4.*
+          - dask-cuda==23.6.*
           - distributed>=2023.1.1
           - joblib>=0.11
           - numba>=0.49
           - *numpy
-          - ucx-py==0.31.*
+          - ucx-py==0.32.*
       - output_types: conda
         packages:
           - ucx>=1.13.0
-<<<<<<< HEAD
-          - ucx-py=0.32.*
-          - ucx-proc=*=gpu
-          - rmm=23.06
-          - libfaiss>=1.7.1=cuda*
-          - faiss-proc=*=cuda
-          - dask-cuda=23.06
-  test_python:
-=======
           - ucx-proc=*=gpu
       - output_types: pyproject
         packages:
           - pylibraft==23.4.*
   test_python_common:
->>>>>>> e963f5a6
     common:
       - output_types: [conda, requirements, pyproject]
         packages:
